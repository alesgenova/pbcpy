# Class handling functional evaluations 
# functional class (output handler) in output

# local imports
from .grid import DirectGrid, ReciprocalGrid
from .field import DirectField, ReciprocalField
from .functional_output import Functional
from .semilocal_xc import PBE, LDA, XC, KEDF
from .local_functionals_utils import TF,vW, x_TF_y_vW
from .local_pseudopotential import NuclearElectron
from .hartree import HartreeFunctional
from .nonlocal_functionals_utils import WT

# general python imports
from abc import ABC, abstractmethod
import numpy as np


class AbstractFunctional(ABC):

    @abstractmethod
    def __init__(self):
        pass
    
    @abstractmethod
    def __call__ (self,rho,**kwargs):
        # call the XC and such... depending on kwargs
        # Interface for scipy.optimize
        pass
    
    @abstractmethod
    def ComputeEnergyPotential(self,rho,**kwargs):
        # returns edens and pot
        pass

    def GetName(self):
        return self.name

    def GetType(self):
        return self.type
    
    def AssignName(self,name):
        self.name = name

    def AssignType(self,type):
        self.type = type

    def CheckFunctional(self):
        if self.type not in self.FunctionalTypeList:
            print(self.type,' is not a valid Functional type')
            print('Valid Functional types are:')
            print(self.FunctionalTypeList)
            return False
        if self.name not in self.FunctionalNameList:
            print(self.name, ' is not a valid Functional name')
            print('Valid Functional names are:')
            print(self.FunctionalNameList)
            return False
        return True


class FunctionalClass(AbstractFunctional):
    '''
    Object handling evaluation of a DFT functional
    
    Attributes
    ----------
    name: string
        The name of the functional

    type: string
        The functional type (XC, KEDF, HARTREE, IONS) 

    is_nonlocal: logical
        Is the functional a nonlocal functional? 
        
    optional_kwargs: dict
        set of kwargs for the different functional types/names

 
    Example
    -------
     XC = FunctionalClass(type='XC',name='LDA')
     outXC = XC(rho)
     outXC.energy --> the energy
     outXC.potential     --> the pot
    '''


    def __call__(self,rho, calcType = 'Both'):
        '''
        Functional class is callable

        Attributes 
        ----------  
          rho: DirectField
             The input density

        Returns
        -------
          Functional: functional output handler
             The output is a Functional class
        '''
        return self.ComputeEnergyPotential(rho, calcType)
    
    def __init__(self,type=None,name=None,is_nonlocal=None,optional_kwargs=None):
        #init the class
        
        if optional_kwargs is None:
            self.optional_kwargs = { }
        else:
            self.optional_kwargs = optional_kwargs
        
        self.FunctionalNameList = []
        self.FunctionalTypeList = []
        
        self.FunctionalTypeList = ['XC','KEDF','IONS','HARTREE']
        XCNameList = ['LDA','PBE','LIBXC_XC','CUSTOM_XC']
        KEDFNameList = ['TF','vW','x_TF_y_vW','LC94','revAPBEK','TFvW','LIBXC_KEDF','CUSTOM_KEDF']
        KEDFNLNameList = ['WT','MGP','MGP0','WGC2','WGC1','WGC0','LMGP','LMGP0','LWT']
        IONSNameList = ['IONS']
        HNameList = ['HARTREE']
        
        self.FunctionalNameList = XCNameList + KEDFNameList + KEDFNLNameList + IONSNameList +HNameList
        
        if type is None:
            raise AttributeError('Must assign type to FunctionalClass')
        else:
            self.type = type

        if name is None:
            if type not in ['HARTREE','IONS']:
                raise AttributeError('Must assign name to FunctionalClass')
            else:
                self.name=self.type
        else:
            self.name = name

        if is_nonlocal is None:
            if type not in ['HARTREE','IONS']:
                raise AttributeError('Must assign is_nonlocal to FunctionalClass')
            else:
                self.is_nonlocal=False
        else:
            self.is_nonlocal = is_nonlocal
            
        if not isinstance(self.optional_kwargs,dict):
            raise AttributeError('optional_kwargs must be dict')
            
        if not self.CheckFunctional():
            raise Exception ('Functional check failed') 
    
    def ComputeEnergyPotential(self,rho, calcType = 'Both'):
        if self.type == 'KEDF':
            if self.name == 'TF':
                return TF(rho)
            elif self.name == 'vW':
                Sigma = self.optional_kwargs.get('Sigma',0.025)
                return vW(rho=rho,Sigma=Sigma, calcType=calcType)
            elif self.name == 'x_TF_y_vW':
                Sigma = self.optional_kwargs.get('Sigma',0.025)
                x = self.optional_kwargs.get('x',1.0)
                y = self.optional_kwargs.get('y',1.0)
                return x_TF_y_vW(rho,x=x,y=y,Sigma=Sigma, calcType=calcType)
            elif self.name == 'LC94':
                polarization = self.optional_kwargs.get('polarization','unpolarized')
                return KEDF(rho,polarization=polarization,k_str='gga_k_lc94', calcType=calcType)
            elif self.name == 'LIBXC_KEDF':
                polarization = self.optional_kwargs.get('polarization','unpolarized')
                k_str = optional_kwargs.get('k_str','gga_k_lc94')
                return KEDF(rho,polarization=polarization,k_str=k_str, calcType=calcType)
            elif self.name == 'WT':
                Sigma = self.optional_kwargs.get('Sigma',0.025)
                x = self.optional_kwargs.get('x',1.0)
                y = self.optional_kwargs.get('y',1.0)
                alpha = self.optional_kwargs.get('alpha',5.0/6.0)
                beta = self.optional_kwargs.get('beta',5.0/6.0)
                return WT(rho=rho,x=x,y=y,Sigma=Sigma, alpha=alpha, beta=beta, calcType=calcType)
            else :
                raise Exception(self.name + ' KEDF to be implemented')
            # if self.is_nonlocal == True:
                # raise Exception('Nonlocal KEDF to be implemented')
        if self.type == 'XC':
            if self.name == 'LDA':
                polarization = self.optional_kwargs.get('polarization','unpolarized')
                return LDA(rho,polarization=polarization, calcType=calcType)
            if self.name == 'PBE':
                polarization = self.optional_kwargs.get('polarization','unpolarized')
                return PBE(density=rho,polarization=polarization, calcType=calcType)
            if self.name == 'LIBXC_XC':
                polarization = self.optional_kwargs.get('polarization','unpolarized')
                x_str = self.optional_kwargs.get('x_str','gga_x_pbe')
                c_str = self.optional_kwargs.get('c_str','gga_c_pbe')
                return XC(density=rho,x_str=x_str,c_str=c_str,polarization=polarization, calcType=calcType)
        if self.type == 'HARTREE':
            return HartreeFunctional(density=rho, calcType=calcType)
        if self.type == 'IONS':
            PP_list = self.optional_kwargs.get('PP_list')
            ions = self.optional_kwargs.get('ions')
            return NuclearElectron(density=rho,ions=ions,PPs=PP_list, calcType=calcType)



class TotalEnergyAndPotential(object):
    '''
     Object handling energy evaluation for the 
     purposes of optimizing the electron density
     
     Attributes
     ----------

     KineticEnergyFunctional, XCFunctional, IONS, HARTREE: FunctionalClass
         Instances of functional class needed for the computation
         of the chemical potential, total potential and total energy.

     Example
     -------

     XC = FunctionalClass(type='XC',name='LDA')
     KE = FunctionalClass(type='KEDF',name='TF')
     HARTREE = FunctionalClass(type='HARTREE')
     IONS = FunctionalClass(type='IONS', kwargs)

     EnergyEvaluator = TotalEnergyAndPotential(KEDF,XC,IONS,HARTREE,rho_guess)

     [the energy:]
     E = EnergyEvaluator.Energy(rho,ions)
     
     [total energy and potential:]
     out = EnergyEvaluator.ComputeEnergyPotential(rho)

     [time for optimization of density:]
     in_for_scipy_minimize = EnergyEvaluator(phi)
    '''
    
    def __init__(self,KineticEnergyFunctional=None, XCFunctional=None, IONS=None, HARTREE=None, rho=None):
        

        if KineticEnergyFunctional is None:
            raise AttributeError('Must define KineticEnergyFunctional')
        elif not isinstance(KineticEnergyFunctional, FunctionalClass):
            raise AttributeError('KineticEnergyFunctional must be FunctionalClass')
        else:
            self.KineticEnergyFunctional = KineticEnergyFunctional
                                 
        if XCFunctional is None:
            raise AttributeError('Must define XCFunctional')
        elif not isinstance(XCFunctional, FunctionalClass):
            raise AttributeError('XCFunctional must be FunctionalClass')
        else:
            self.XCFunctional = XCFunctional
                                 
        if IONS is None:
            raise AttributeError('Must define IONS')
        elif not isinstance(IONS, FunctionalClass):
            raise AttributeError('IONS must be FunctionalClass')
        else:
            self.IONS = IONS
                                 
        if HARTREE is None:
            print('WARNING: using FFT Hartree')
            self.HARTREE = HARTREE
        else:
            self.HARTREE = HARTREE
                                 
        if rho is None:
            raise AttributeError('Must define rho')
        elif not isinstance(rho, DirectField):
            raise AttributeError('rho must be DirectField')
        else:
            self.rho = rho
            self.N = self.rho.integral()
            
    def __call__ (self,phi):
        # call the XC and such... depending on kwargs
        rho_shape = np.shape(self.rho)
        if not isinstance(phi, DirectField):
            phi_ = DirectField(self.rho.grid,griddata_3d=np.reshape(phi,rho_shape),rank=1)
        else:
            phi_ = phi
        rho_ = phi_*phi_
        N_=rho_.integral()
        rho_ *= self.N/N_
        func = self.ComputeEnergyPotential(rho_)
        E=func.energy
        int_tem_ = phi_*phi_*func.potential
        other_term_ = - int_tem_.integral() / N_
        final_v_ = ( func.potential + other_term_ ) * 2.0 * phi_  * self.N/N_ * rho_.grid.dV
        return  E , final_v_.ravel()
    
    def ComputeEnergyPotential(self,rho, calcType = 'Both'):
<<<<<<< HEAD
        #import time
        # t1 = time.time()
        # self.KineticEnergyFunctional(rho,calcType)
=======
        # import time
        # t1 = time.time()
        # self.KineticEnergyFunctional(rho,calcType) 
>>>>>>> c1e51e73
        # t2 = time.time()
        # print('KE time', t2 - t1)
        # self.XCFunctional(rho,calcType) 
        # t3 = time.time()
        # print('XC time', t3 - t2)
        # self.IONS(rho,calcType) 
        # t4 = time.time()
        # print('IE time', t4 - t3)
        # self.HARTREE(rho,calcType)
        # t5 = time.time()
        # print('Hart time', t5 - t4)
        Obj = self.KineticEnergyFunctional(rho,calcType)\
                + self.XCFunctional(rho,calcType) + \
                self.IONS(rho,calcType) + self.HARTREE(rho,calcType)
        return Obj

 
    def Energy(self,rho,ions, usePME = False, calcType = 'Energy'):
        from .ewald import ewald
        ewald_ = ewald(rho=rho,ions=ions, PME = usePME)
        total_e=  self.KineticEnergyFunctional.ComputeEnergyPotential(rho,calcType) + \
                self.XCFunctional.ComputeEnergyPotential(rho,calcType) + \
                self.HARTREE.ComputeEnergyPotential(rho,calcType) + \
                self.IONS.ComputeEnergyPotential(rho,calcType)
        return ewald_.energy + total_e.energy





<|MERGE_RESOLUTION|>--- conflicted
+++ resolved
@@ -289,15 +289,9 @@
         return  E , final_v_.ravel()
     
     def ComputeEnergyPotential(self,rho, calcType = 'Both'):
-<<<<<<< HEAD
         #import time
         # t1 = time.time()
         # self.KineticEnergyFunctional(rho,calcType)
-=======
-        # import time
-        # t1 = time.time()
-        # self.KineticEnergyFunctional(rho,calcType) 
->>>>>>> c1e51e73
         # t2 = time.time()
         # print('KE time', t2 - t1)
         # self.XCFunctional(rho,calcType) 
